--- conflicted
+++ resolved
@@ -1963,15 +1963,15 @@
             <!-- رفع ملفات -->
             <div style="margin-top: 15px; padding: 10px; background: #e3f2fd; border-radius: 6px; border: 1px solid #1976d2;">
                 <h5 style="margin: 0 0 10px 0; color: #1976d2;">رفع ملف جدول المناوبات:</h5>
-<<<<<<< HEAD
+ copilot/fix-fbc02f16-37d5-4b0e-9c40-5e25a778f990
                 <input type="file" id="vacationFileInput" accept=".xlsx,.pdf,.json,.csv,.txt,.doc,.docx" style="display: none;" onchange="handleVacationFileUpload(event)">
                 <button onclick="checkDeveloperAccess('vacation-tracking', () => document.getElementById('vacationFileInput').click())" style="background: #1976d2; color: #fff; border: none; padding: 8px 15px; border-radius: 4px; cursor: pointer;">
                     📎 اختر ملف (Excel, PDF, JSON, CSV, TXT, DOC)
-=======
+
                 <input type="file" id="vacationFileInput" accept=".xlsx,.pdf,.json" style="display: none;" onchange="handleVacationFileUpload(event)">
                 <button onclick="checkDeveloperAccess('vacation-tracking', () => document.getElementById('vacationFileInput').click())" style="background: #1976d2; color: #fff; border: none; padding: 8px 15px; border-radius: 4px; cursor: pointer;">
                     📎 اختر ملف (Excel, PDF, JSON)
->>>>>>> c8f478fd
+ main
                 </button>
                 <p style="margin: 5px 0 0 0; font-size: 0.9em; color: #555;">يمكنك رفع ملفات بصيغ متنوعة: Excel، PDF، JSON، CSV، TXT، DOC لاستخراج أيام الإجازة تلقائياً</p>
             </div>
