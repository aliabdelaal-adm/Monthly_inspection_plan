--- conflicted
+++ resolved
@@ -245,9 +245,9 @@
             return;
         }
         
-<<<<<<< HEAD
+ copilot/fix-google-maps-config-load
         // Check if we should retry for non-blocking errors
-=======
+
         // Check if error is due to ad blocker / content blocker
         if (error.message.includes('Script failed to load')) {
             console.warn('⚠️ Google Maps script blocked - This may be due to:');
@@ -268,7 +268,7 @@
         }
         
         // Check if we should retry
->>>>>>> 7f3cd668
+ main
         if (this.loadAttempts < this.config.loading.maxRetryAttempts) {
             console.log(`🔄 Will retry in ${this.config.loading.retryDelay}ms...`);
             console.log(`🔄 سيتم إعادة المحاولة خلال ${this.config.loading.retryDelay}ms...`);
@@ -284,13 +284,13 @@
             }, this.config.loading.retryDelay);
         } else {
             console.error('❌ Maximum retry attempts reached');
-<<<<<<< HEAD
+ copilot/fix-google-maps-config-load
             console.error('❌ تم الوصول إلى الحد الأقصى لمحاولات إعادة المحاولة');
-=======
+
             console.error('');
             console.error('✅ Don\'t worry! All shops have direct Google Maps links');
             console.error('✅ لا تقلق! جميع المحلات لديها روابط خرائط جوجل مباشرة');
->>>>>>> 7f3cd668
+ main
             this._triggerCallbacks('onError', error);
             if (reject) reject(error);
         }
