<!DOCTYPE html>
<!-- Version 2.0.0 - Group Inspection Report with Visit Report Layout -->
<!-- Last Updated: 2025-11-21 -->
<html lang="ar" dir="rtl">
<head>
    <meta charset="UTF-8">
    <title>تقرير التفتيش الجماعى</title>
    <meta name="viewport" content="width=device-width, initial-scale=1.0, maximum-scale=5.0, user-scalable=yes">
    
    <!-- Cache Prevention -->
    <meta http-equiv="Cache-Control" content="no-cache, no-store, must-revalidate">
    <meta http-equiv="Pragma" content="no-cache">
    <meta http-equiv="Expires" content="0">
    
    <style>
        * {
            margin: 0;
            padding: 0;
            box-sizing: border-box;
        }
        
        body {
            font-family: 'Segoe UI', Tahoma, Geneva, Verdana, sans-serif;
            background: linear-gradient(135deg, #f5f7fa 0%, #c3cfe2 100%);
            min-height: 100vh;
            direction: rtl;
            overflow-x: hidden;
        }
        
        .inspection-fullscreen-container {
            position: fixed;
            top: 0;
            left: 0;
            width: 100vw;
            height: 100vh;
            background: linear-gradient(135deg, #f5f7fa 0%, #c3cfe2 100%);
            overflow-y: auto;
            overflow-x: hidden;
            direction: rtl;
        }
        
        .inspection-header {
            background: linear-gradient(135deg, #ff9800 0%, #f57c00 100%);
            color: white;
            padding: 30px 40px;
            text-align: center;
            position: sticky;
            top: 0;
            z-index: 100;
            box-shadow: 0 4px 20px rgba(0,0,0,0.15);
        }
        
        .return-home-btn {
            position: absolute;
            top: 50%;
            left: 30px;
            transform: translateY(-50%);
            background: rgba(255, 255, 255, 0.2);
            color: white;
            border: 2px solid white;
            padding: 12px 24px;
            border-radius: 10px;
            cursor: pointer;
            font-size: 1em;
            font-weight: 600;
            transition: all 0.3s ease;
            text-decoration: none;
            display: inline-block;
        }
        
        .return-home-btn:hover {
            background: white;
            color: #ff9800;
            transform: translateY(-50%) scale(1.05);
        }
        
        .inspection-title {
            font-size: 2.5em;
            margin: 0 0 10px 0;
            font-weight: 700;
            text-shadow: 2px 2px 4px rgba(0,0,0,0.2);
        }
        
        .inspection-subtitle {
            font-size: 1.2em;
            margin: 0;
            opacity: 0.9;
        }
        
        .inspection-content {
            max-width: 1400px;
            margin: 0 auto;
            padding: 40px 30px;
        }
        
        .details-card,
        .form-card {
            background: white;
            border-radius: 20px;
            padding: 30px;
            margin-bottom: 25px;
            box-shadow: 0 10px 30px rgba(0,0,0,0.1);
            transition: transform 0.3s ease, box-shadow 0.3s ease;
        }
        
        .details-card:hover,
        .form-card:hover {
            transform: translateY(-5px);
            box-shadow: 0 15px 40px rgba(0,0,0,0.15);
        }
        
        .section-header {
            color: #ff9800;
            font-size: 1.8em;
            margin: 0 0 25px 0;
            font-weight: 700;
            display: flex;
            align-items: center;
            gap: 10px;
            border-bottom: 3px solid #ff9800;
            padding-bottom: 15px;
        }
        
        .details-grid {
            display: grid;
            grid-template-columns: repeat(auto-fit, minmax(250px, 1fr));
            gap: 20px;
            padding: 20px;
            background: linear-gradient(135deg, #fff3e0 0%, #ffe0b2 100%);
            border-radius: 15px;
        }
        
        .details-grid > div {
            font-size: 1.1em;
        }
        
        .details-grid strong {
            color: #e65100;
            font-weight: 700;
        }
        
        .form-grid {
            display: grid;
            grid-template-columns: repeat(auto-fit, minmax(300px, 1fr));
            gap: 20px;
        }
        
        .form-group {
            margin-bottom: 20px;
        }
        
        .form-label {
            display: block;
            margin-bottom: 10px;
            font-weight: 700;
            color: #333;
            font-size: 1.1em;
        }
        
        .form-input,
        .form-textarea,
        .form-select {
            width: 100%;
            padding: 15px;
            border: 2px solid #e0e0e0;
            border-radius: 12px;
            font-size: 1em;
            font-family: inherit;
            transition: all 0.3s ease;
            background: #f9f9f9;
        }
        
        .form-input:focus,
        .form-textarea:focus,
        .form-select:focus {
            outline: none;
            border-color: #ff9800;
            background: white;
            box-shadow: 0 0 0 4px rgba(255, 152, 0, 0.1);
        }
        
        .form-input[readonly] {
            background: #f5f5f5;
            cursor: not-allowed;
        }
        
        .password-toggle-btn {
            position: absolute;
            left: 15px;
            top: 50%;
            transform: translateY(-50%);
            background: transparent;
            border: none;
            cursor: pointer;
            font-size: 1.3em;
            padding: 5px;
            transition: transform 0.2s ease;
        }
        
        .password-toggle-btn:hover {
            transform: translateY(-50%) scale(1.2);
        }
        
        .verify-password-btn {
            background: linear-gradient(135deg, #ff9800 0%, #f57c00 100%);
            color: white;
            border: none;
            padding: 12px 30px;
            border-radius: 10px;
            cursor: pointer;
            font-size: 1.1em;
            font-weight: 600;
            transition: all 0.3s ease;
            box-shadow: 0 4px 15px rgba(255, 152, 0, 0.3);
        }
        
        .verify-password-btn:hover {
            transform: translateY(-2px);
            box-shadow: 0 6px 20px rgba(255, 152, 0, 0.4);
        }
        
        .password-status-success {
            padding: 15px;
            background: #d4edda;
            color: #155724;
            border: 2px solid #c3e6cb;
            border-radius: 10px;
            font-size: 1em;
            font-weight: 600;
        }
        
        .password-status-error {
            padding: 15px;
            background: #f8d7da;
            color: #721c24;
            border: 2px solid #f5c6cb;
            border-radius: 10px;
            font-size: 1em;
            font-weight: 600;
        }
        
        .checklist-container {
            display: grid;
            grid-template-columns: repeat(auto-fit, minmax(500px, 1fr));
            gap: 20px;
        }
        
        .checklist-item-card {
            background: linear-gradient(135deg, #f8f9fa 0%, #e9ecef 100%);
            padding: 20px;
            border-radius: 15px;
            border: 2px solid #e0e0e0;
            transition: all 0.3s ease;
        }
        
        .checklist-item-card:hover {
            border-color: #ff9800;
            box-shadow: 0 5px 15px rgba(255, 152, 0, 0.2);
        }
        
        .checklist-item-header {
            font-weight: 700;
            color: #e65100;
            margin-bottom: 15px;
            font-size: 1.2em;
        }
        
        .radio-group {
            display: grid;
            grid-template-columns: repeat(auto-fit, minmax(140px, 1fr));
            gap: 12px;
        }
        
        .radio-option {
            display: flex;
            align-items: center;
            cursor: pointer;
            padding: 10px 12px;
            border-radius: 10px;
            background: white;
            border: 2px solid #e0e0e0;
            transition: all 0.3s ease;
        }
        
        .radio-option:hover {
            border-color: #ff9800;
            transform: translateY(-2px);
            box-shadow: 0 4px 10px rgba(0,0,0,0.1);
        }
        
        .radio-option input[type="radio"] {
            width: 20px;
            height: 20px;
            margin-left: 8px;
            cursor: pointer;
        }
        
        .radio-option input[type="radio"]:checked + .radio-label {
            font-weight: 700;
        }
        
        .radio-label {
            cursor: pointer;
            font-size: 1em;
        }
        
        .radio-label.fulfilled {
            color: #28a745;
        }
        
        .radio-label.unfulfilled {
            color: #dc3545;
        }
        
        .radio-label.not-inspected {
            color: #ff9800;
        }
        
        .radio-label.not-applicable {
            color: #6c757d;
        }
        
        .capture-photo-btn {
            background: linear-gradient(135deg, #ff9800 0%, #f57c00 100%);
            color: white;
            border: none;
            padding: 15px 30px;
            border-radius: 15px;
            cursor: pointer;
            font-size: 1.1em;
            font-weight: 600;
            display: flex;
            align-items: center;
            justify-content: center;
            gap: 10px;
            width: 100%;
            transition: all 0.3s ease;
            box-shadow: 0 5px 15px rgba(255, 152, 0, 0.3);
        }
        
        .capture-photo-btn:hover {
            transform: translateY(-3px);
            box-shadow: 0 7px 20px rgba(255, 152, 0, 0.4);
        }
        
        .photos-preview-grid {
            display: grid;
            grid-template-columns: repeat(auto-fill, minmax(150px, 1fr));
            gap: 15px;
            margin-top: 20px;
        }
        
        .photos-preview-grid > div {
            position: relative;
            border: 2px solid #e0e0e0;
            border-radius: 8px;
            overflow: hidden;
        }
        
        .photos-preview-grid img {
            width: 100%;
            height: 150px;
            object-fit: cover;
        }
        
        .photo-hint {
            margin-top: 15px;
            padding: 12px;
            background: #fff3e0;
            border-left: 4px solid #ff9800;
            border-radius: 8px;
            color: #e65100;
            font-size: 0.95em;
        }
        
        .submit-section {
            margin-top: 30px;
            text-align: center;
        }
        
        .submit-btn {
            background: linear-gradient(135deg, #28a745 0%, #20c997 100%);
            color: white;
            border: none;
            padding: 20px 60px;
            border-radius: 15px;
            cursor: pointer;
            font-size: 1.4em;
            font-weight: 700;
            transition: all 0.3s ease;
            box-shadow: 0 6px 20px rgba(40, 167, 69, 0.3);
        }
        
        .submit-btn:hover {
            transform: translateY(-3px);
            box-shadow: 0 8px 25px rgba(40, 167, 69, 0.4);
        }
        
        @media (max-width: 768px) {
            .inspection-header {
                padding: 20px 15px;
            }
            
            .return-home-btn {
                position: static;
                transform: none;
                margin-bottom: 15px;
            }
            
            .inspection-title {
                font-size: 1.8em;
            }
            
            .inspection-subtitle {
                font-size: 1em;
            }
            
            .inspection-content {
                padding: 20px 15px;
            }
            
            .details-card,
            .form-card {
                padding: 20px;
            }
            
            .section-header {
                font-size: 1.4em;
            }
            
            .details-grid {
                grid-template-columns: 1fr;
            }
            
            .form-grid {
                grid-template-columns: 1fr;
            }
            
            .checklist-container {
                grid-template-columns: 1fr;
            }
            
            .radio-group {
                grid-template-columns: 1fr 1fr;
            }
        }
        
        /* Modal Styles */
        .modal-overlay {
            position: fixed;
            top: 0;
            left: 0;
            width: 100%;
            height: 100%;
            background: rgba(0, 0, 0, 0.6);
            display: flex;
            justify-content: center;
            align-items: center;
            z-index: 10000;
            backdrop-filter: blur(5px);
        }
        
        .modal-content {
            background: white;
            border-radius: 20px;
            max-width: 600px;
            width: 90%;
            max-height: 90vh;
            overflow-y: auto;
            box-shadow: 0 20px 60px rgba(0, 0, 0, 0.3);
            animation: modalSlideIn 0.3s ease-out;
        }
        
        @keyframes modalSlideIn {
            from {
                opacity: 0;
                transform: translateY(-50px);
            }
            to {
                opacity: 1;
                transform: translateY(0);
            }
        }
        
        .modal-header {
            background: linear-gradient(135deg, #f5f7fa 0%, #e3f2fd 100%);
            padding: 25px 30px;
            border-radius: 20px 20px 0 0;
            display: flex;
            justify-content: space-between;
            align-items: center;
            border-bottom: 3px solid #2196f3;
        }
        
        .modal-close-btn {
            background: transparent;
            border: none;
            font-size: 2em;
            cursor: pointer;
            color: #666;
            transition: color 0.3s ease;
            width: 40px;
            height: 40px;
            display: flex;
            align-items: center;
            justify-content: center;
            border-radius: 50%;
        }
        
        .modal-close-btn:hover {
            color: #d32f2f;
            background: rgba(211, 47, 47, 0.1);
        }
        
        .modal-body {
            padding: 30px;
        }
        
        .modal-footer {
            padding: 20px 30px;
            border-top: 2px solid #f0f0f0;
            display: flex;
            justify-content: flex-end;
            gap: 15px;
        }
        
        .modal-btn {
            padding: 12px 30px;
            border: none;
            border-radius: 10px;
            cursor: pointer;
            font-size: 1.1em;
            font-weight: 600;
            transition: all 0.3s ease;
        }
        
        .modal-btn-cancel {
            background: #e0e0e0;
            color: #666;
        }
        
        .modal-btn-cancel:hover {
            background: #d0d0d0;
        }
        
        .modal-btn-confirm {
            background: linear-gradient(135deg, #28a745 0%, #20c997 100%);
            color: white;
            box-shadow: 0 4px 15px rgba(40, 167, 69, 0.3);
        }
        
        .modal-btn-confirm:hover {
            transform: translateY(-2px);
            box-shadow: 0 6px 20px rgba(40, 167, 69, 0.4);
        }
        
        /* Sub-items checkbox list */
        #subItemsCheckboxList {
            display: flex;
            flex-direction: column;
            gap: 12px;
        }
        
        .subitem-checkbox-label {
            display: flex;
            align-items: center;
            padding: 12px 15px;
            background: #f8f9fa;
            border: 2px solid #e0e0e0;
            border-radius: 10px;
            cursor: pointer;
            transition: all 0.3s ease;
        }
        
        .subitem-checkbox-label:hover {
            background: #fff5e6;
            border-color: #ff9800;
        }
        
        .subitem-checkbox-label input[type="checkbox"] {
            width: 20px;
            height: 20px;
            margin-left: 12px;
            cursor: pointer;
        }
        
        .subitem-checkbox-label.checked {
            background: #fff3e0;
            border-color: #ff9800;
        }
        
        /* Actions list */
        .actions-list {
            display: flex;
            flex-direction: column;
            gap: 15px;
        }
        
        .action-option {
            display: flex;
            align-items: center;
            padding: 15px 20px;
            background: #f8f9fa;
            border: 3px solid #e0e0e0;
            border-radius: 12px;
            cursor: pointer;
            transition: all 0.3s ease;
        }
        
        .action-option:hover {
            background: #fff;
            border-color: #2196f3;
            transform: translateX(-5px);
        }
        
        .action-option input[type="radio"] {
            width: 22px;
            height: 22px;
            margin-left: 15px;
            cursor: pointer;
        }
        
        .action-label {
            font-size: 1.2em;
            font-weight: 600;
            color: #333;
        }
        
        .action-option input[type="radio"]:checked + .action-label {
            color: #2196f3;
        }
        
        @media (max-width: 768px) {
            .modal-content {
                width: 95%;
                max-height: 95vh;
            }
            
            .modal-header {
                padding: 20px;
            }
            
            .modal-body {
                padding: 20px;
            }
            
            .modal-footer {
                padding: 15px 20px;
                flex-direction: column;
            }
            
            .modal-btn {
                width: 100%;
            }
        }
        
        /* Developer Controls Styles */
        .developer-controls {
            background: linear-gradient(135deg, #667eea 0%, #764ba2 100%);
            padding: 20px;
            border-radius: 15px;
            margin-bottom: 20px;
            box-shadow: 0 8px 25px rgba(102, 126, 234, 0.3);
        }
        
        .developer-btn {
            background: white;
            color: #667eea;
            border: 2px solid white;
            padding: 12px 25px;
            border-radius: 10px;
            cursor: pointer;
            font-size: 1.1em;
            font-weight: 600;
            transition: all 0.3s ease;
            margin: 5px;
        }
        
        .developer-btn:hover {
            background: #667eea;
            color: white;
            transform: translateY(-2px);
        }
        
        .subitem-manager {
            margin-top: 20px;
        }
        
        .subitem-item {
            display: flex;
            justify-content: space-between;
            align-items: center;
            padding: 12px 15px;
            background: white;
            border: 2px solid #e0e0e0;
            border-radius: 10px;
            margin-bottom: 10px;
        }
        
        .subitem-actions {
            display: flex;
            gap: 10px;
        }
        
        .subitem-actions button {
            padding: 6px 15px;
            border: none;
            border-radius: 6px;
            cursor: pointer;
            font-weight: 600;
            transition: all 0.3s ease;
        }
        
        .edit-btn {
            background: #ff9800;
            color: white;
        }
        
        .delete-btn {
            background: #dc3545;
            color: white;
        }
        
        .edit-btn:hover, .delete-btn:hover {
            transform: scale(1.05);
        }
    </style>
</head>
<body>
    <div class="inspection-fullscreen-container">
        <!-- Header with Return Button -->
        <div class="inspection-header">
            <a href="index.html" class="return-home-btn">← العودة للرئيسية</a>
            <h1 class="inspection-title">📝 تقرير التفتيش الجماعى</h1>
            <p class="inspection-subtitle">Group Inspection Report</p>
        </div>
        
        <!-- Scrollable Content -->
        <div class="inspection-content">
            <!-- Inspection Details Card -->
            <div class="details-card">
                <h3 class="section-header">📋 معلومات الزيارة</h3>
                <div id="inspectionDetailsGrid" class="details-grid">
                    <!-- Will be filled dynamically -->
                </div>
            </div>
            
            <!-- Inspector Authentication Card -->
            <div class="form-card">
                <h3 class="section-header">🔐 تسجيل دخول المفتش</h3>
                <p style="margin-bottom: 20px; color: #666; font-size: 1em;">
                    يرجى اختيار أحد المفتشين من المجموعة وإدخال كلمة المرور الخاصة به
                </p>
                <div class="form-grid">
                    <div class="form-group">
                        <label class="form-label">اختر المفتش</label>
                        <select id="inspectorSelect" class="form-select">
                            <option value="">-- اختر المفتش --</option>
                        </select>
                    </div>
                    <div class="form-group">
                        <label class="form-label">كلمة المرور</label>
                        <div style="position: relative;">
                            <input type="password" id="inspectorPassword" class="form-input" placeholder="أدخل كلمة المرور الخاصة بك">
                            <button onclick="togglePasswordVisibility()" class="password-toggle-btn" title="إظهار/إخفاء كلمة المرور">👁️</button>
                        </div>
                    </div>
                </div>
                <div style="display: flex; justify-content: space-between; align-items: center; margin-top: 15px; gap: 15px; flex-wrap: wrap;">
                    <button onclick="verifyPassword()" class="verify-password-btn">
                        ✅ دخول
                    </button>
                </div>
                <div id="passwordVerificationStatus" style="margin-top: 15px; display: none;"></div>
            </div>
            
            <!-- Developer Controls for Sub-items Management -->
            <div class="developer-controls" id="developerControls" style="display: none;">
                <h3 style="color: white; margin-bottom: 15px; font-size: 1.5em;">🔧 التحكم في البنود الفرعية (للمطور فقط)</h3>
                <button onclick="openSubItemsManager()" class="developer-btn">
                    📋 إدارة بنود التفتيش الفرعية
                </button>
                <button onclick="openGitHubSettings()" class="developer-btn">
                    🔑 إعدادات GitHub
                </button>
                <button onclick="testGitHubConnectionManual()" class="developer-btn">
                    🔍 اختبار الاتصال بـ GitHub
                </button>
                <button onclick="toggleDeveloperMode()" class="developer-btn">
                    🔒 إخفاء لوحة المطور
                </button>
            </div>
            
            <!-- Detailed Inspection Checklist -->
            <div class="form-card">
                <h3 class="section-header">✅ بنود التفتيش التفصيلية</h3>
                <div class="checklist-container" id="checklistContainer">
                    <!-- Checklist items will be populated by JavaScript -->
                </div>
            </div>
            
            <!-- Additional Notes -->
            <div class="form-card">
                <h3 class="section-header">📝 ملاحظات إضافية</h3>
                <div class="form-group">
                    <label class="form-label">ملاحظات عامة</label>
                    <textarea id="generalNotes" class="form-textarea" rows="4" placeholder="أضف أي ملاحظات عامة..."></textarea>
                </div>
                <div class="form-group">
                    <label class="form-label">المخالفات المرصودة</label>
                    <textarea id="violations" class="form-textarea" rows="3" placeholder="قم بإدراج أي مخالفات تم رصدها..."></textarea>
                </div>
                <div class="form-group">
                    <label class="form-label">بنود التوعية</label>
                    <textarea id="awarenessItems" class="form-textarea" rows="3" placeholder="بنود التوعية التي تم تقديمها..."></textarea>
                </div>
                <div class="form-group">
                    <label class="form-label">الإجراءات المتخذة</label>
                    <textarea id="actionsTaken" class="form-textarea" rows="3" placeholder="الإجراءات التي تم اتخاذها..."></textarea>
                </div>
                <div class="form-group">
                    <label class="form-label">التوصيات</label>
                    <textarea id="recommendations" class="form-textarea" rows="3" placeholder="التوصيات والإجراءات المطلوبة..."></textarea>
                </div>
            </div>
            
            <!-- Photo Capture Section -->
            <div class="form-card">
                <h3 class="section-header">📷 صور التفتيش</h3>
                <button onclick="capturePhoto()" class="capture-photo-btn">
                    <span style="font-size: 1.5em;">📸</span>
                    <span>التقاط صورة من الكاميرا</span>
                </button>
                <input type="file" id="photoInput" accept="image/*" capture="environment" style="display: none;" onchange="handlePhotoCapture(event)" multiple>
                
                <div id="photosPreview" class="photos-preview-grid">
                    <!-- Photos will be displayed here -->
                </div>
                
                <div class="photo-hint">
                    💡 يمكنك التقاط عدة صور للتفتيش
                </div>
            </div>
            
            <!-- Submit Section -->
            <div class="submit-section">
                <button onclick="submitInspectionReport()" class="submit-btn">
                    💾 حفظ التقرير
                </button>
                
                <button onclick="downloadReportAsFile()" class="submit-btn" style="background: linear-gradient(135deg, #2196f3 0%, #1976d2 100%); margin-top: 15px; display: none;">
                    📥 تنزيل التقرير كملف احتياطي
                </button>
<<<<<<< HEAD
=======
                
                <div class="info-note">
                    <div>⚠️ يجب إدخال كلمة المرور الصحيحة لحفظ التقرير</div>
                    <div>📸 الصور ستُحفظ مع بيانات التقرير</div>
                    <div>💾 سيتم حفظ التقرير مباشرة في GitHub</div>
                    <div>✅ سيظهر التقرير تلقائياً في صفحة تقارير التفتيش الجماعي</div>
                </div>
>>>>>>> f15ca691
            </div>
        </div>
    </div>
    
    <!-- Unfulfilled Items Modal -->
    <div id="unfulfilledItemsModal" class="modal-overlay" style="display: none;">
        <div class="modal-content">
            <div class="modal-header">
                <h2 style="margin: 0; color: #d32f2f;">❌ البنود غير المستوفية</h2>
                <button class="modal-close-btn" onclick="closeUnfulfilledItemsModal()">×</button>
            </div>
            <div class="modal-body">
                <p style="margin-bottom: 20px; color: #666;">يرجى تحديد أو كتابة البنود الفرعية غير المستوفية:</p>
                
                <!-- Predefined sub-items checkboxes -->
                <div id="subItemsCheckboxList" style="margin-bottom: 20px;">
                    <!-- Will be populated dynamically -->
                </div>
                
                <!-- Manual text entry -->
                <div style="margin-top: 20px;">
                    <label style="display: block; margin-bottom: 10px; font-weight: 600; color: #333;">
                        أو أضف بنود أخرى يدوياً:
                    </label>
                    <textarea 
                        id="manualUnfulfilledItems" 
                        style="width: 100%; min-height: 100px; padding: 12px; border: 2px solid #ddd; border-radius: 8px; font-family: inherit; font-size: 1em; resize: vertical;"
                        placeholder="اكتب البنود غير المستوفية هنا (سطر لكل بند)..."
                    ></textarea>
                </div>
            </div>
            <div class="modal-footer">
                <button class="modal-btn modal-btn-cancel" onclick="cancelUnfulfilledItems()">إلغاء</button>
                <button class="modal-btn modal-btn-confirm" onclick="confirmUnfulfilledItems()">تأكيد</button>
            </div>
        </div>
    </div>
    
    <!-- Actions Modal -->
    <div id="actionsModal" class="modal-overlay" style="display: none;">
        <div class="modal-content">
            <div class="modal-header">
                <h2 style="margin: 0; color: #f57c00;">⚖️ الإجراء المتخذ</h2>
                <button class="modal-close-btn" onclick="closeActionsModal()">×</button>
            </div>
            <div class="modal-body">
                <p style="margin-bottom: 20px; color: #666;">يرجى اختيار الإجراء المناسب:</p>
                
                <div class="actions-list">
                    <label class="action-option">
                        <input type="radio" name="actionType" value="توعية">
                        <span class="action-label">🔵 توعية</span>
                    </label>
                    <label class="action-option">
                        <input type="radio" name="actionType" value="إنذار">
                        <span class="action-label">🟡 إنذار</span>
                    </label>
                    <label class="action-option">
                        <input type="radio" name="actionType" value="إخطار">
                        <span class="action-label">🟠 إخطار</span>
                    </label>
                    <label class="action-option">
                        <input type="radio" name="actionType" value="مخالفة">
                        <span class="action-label">🔴 مخالفة</span>
                    </label>
                </div>
            </div>
            <div class="modal-footer">
                <button class="modal-btn modal-btn-cancel" onclick="cancelAction()">إلغاء</button>
                <button class="modal-btn modal-btn-confirm" onclick="confirmAction()">تأكيد</button>
            </div>
        </div>
    </div>
    
    <!-- Deadline Modal (shown when إنذار is selected) -->
    <div id="deadlineModal" class="modal-overlay" style="display: none;">
        <div class="modal-content">
            <div class="modal-header">
                <h2 style="margin: 0; color: #ff9800;">📅 مهلة الإجراء</h2>
                <button class="modal-close-btn" onclick="closeDeadlineModal()">×</button>
            </div>
            <div class="modal-body">
                <p style="margin-bottom: 20px; color: #666;">يرجى تحديد المدة الزمنية المناسبة لتصحيح المخالفة:</p>
                
                <div style="margin-bottom: 20px;">
                    <label style="display: block; margin-bottom: 10px; font-weight: 600; color: #333;">
                        تاريخ انتهاء المهلة:
                    </label>
                    <input 
                        type="date" 
                        id="deadlineDate" 
                        style="width: 100%; padding: 12px; border: 2px solid #ddd; border-radius: 8px; font-family: inherit; font-size: 1em;"
                    >
                </div>
                
                <div>
                    <label style="display: block; margin-bottom: 10px; font-weight: 600; color: #333;">
                        ملاحظات إضافية (اختياري):
                    </label>
                    <textarea 
                        id="deadlineNotes" 
                        style="width: 100%; min-height: 80px; padding: 12px; border: 2px solid #ddd; border-radius: 8px; font-family: inherit; font-size: 1em; resize: vertical;"
                        placeholder="أضف أي ملاحظات إضافية عن المهلة..."
                    ></textarea>
                </div>
            </div>
            <div class="modal-footer">
                <button class="modal-btn modal-btn-cancel" onclick="cancelDeadline()">إلغاء</button>
                <button class="modal-btn modal-btn-confirm" onclick="confirmDeadline()">تأكيد</button>
            </div>
        </div>
    </div>
    
    <!-- Sub-items Manager Modal -->
    <div id="subItemsManagerModal" class="modal-overlay" style="display: none;">
        <div class="modal-content" style="max-width: 800px;">
            <div class="modal-header">
                <h2 style="margin: 0; color: #667eea;">📋 إدارة بنود التفتيش الفرعية</h2>
                <button class="modal-close-btn" onclick="closeSubItemsManager()">×</button>
            </div>
            <div class="modal-body">
                <div style="margin-bottom: 20px;">
                    <label style="display: block; margin-bottom: 10px; font-weight: 600; color: #333;">
                        اختر البند الرئيسي:
                    </label>
                    <select id="mainItemSelect" onchange="loadSubItemsForEditing()" style="width: 100%; padding: 12px; border: 2px solid #ddd; border-radius: 8px; font-size: 1em;">
                        <option value="">-- اختر البند --</option>
                    </select>
                </div>
                
                <div id="subItemsEditor" style="display: none;">
                    <div style="margin-bottom: 15px;">
                        <h4 style="color: #667eea;">البنود الفرعية الحالية:</h4>
                        <div id="currentSubItems" class="subitem-manager">
                            <!-- Current sub-items will be listed here -->
                        </div>
                    </div>
                    
                    <div style="margin-top: 20px; padding: 15px; background: #f8f9fa; border-radius: 10px;">
                        <h4 style="color: #667eea; margin-bottom: 15px;">إضافة بند فرعي جديد:</h4>
                        <div style="display: flex; gap: 10px; align-items: center;">
                            <input 
                                type="text" 
                                id="newSubItemInput" 
                                placeholder="أدخل البند الفرعي الجديد..."
                                style="flex: 1; padding: 12px; border: 2px solid #ddd; border-radius: 8px; font-size: 1em;"
                            >
                            <button onclick="addNewSubItem()" style="padding: 12px 25px; background: #28a745; color: white; border: none; border-radius: 8px; cursor: pointer; font-weight: 600;">
                                ➕ إضافة
                            </button>
                        </div>
                    </div>
                </div>
            </div>
            <div class="modal-footer">
                <button class="modal-btn modal-btn-cancel" onclick="closeSubItemsManager()">إغلاق</button>
                <button class="modal-btn modal-btn-confirm" onclick="saveSubItemsToGitHub()">💾 حفظ التغييرات</button>
            </div>
        </div>
    </div>
    
    <!-- Edit Sub-item Modal -->
    <div id="editSubItemModal" class="modal-overlay" style="display: none;">
        <div class="modal-content">
            <div class="modal-header">
                <h2 style="margin: 0; color: #ff9800;">✏️ تعديل البند الفرعي</h2>
                <button class="modal-close-btn" onclick="closeEditSubItemModal()">×</button>
            </div>
            <div class="modal-body">
                <label style="display: block; margin-bottom: 10px; font-weight: 600; color: #333;">
                    نص البند الفرعي:
                </label>
                <input 
                    type="text" 
                    id="editSubItemInput" 
                    style="width: 100%; padding: 12px; border: 2px solid #ddd; border-radius: 8px; font-size: 1em;"
                >
            </div>
            <div class="modal-footer">
                <button class="modal-btn modal-btn-cancel" onclick="closeEditSubItemModal()">إلغاء</button>
                <button class="modal-btn modal-btn-confirm" onclick="confirmEditSubItem()">تأكيد</button>
            </div>
        </div>
    </div>
    
    <!-- GitHub Settings Modal -->
    <div id="githubSettingsModal" class="modal-overlay" style="display: none;">
        <div class="modal-content">
            <div class="modal-header">
                <h2 style="margin: 0; color: #667eea;">🔑 إعدادات GitHub</h2>
                <button class="modal-close-btn" onclick="closeGitHubSettings()">×</button>
            </div>
            <div class="modal-body">
                <p style="margin-bottom: 20px; color: #666;">
                    قم بإدخال رمز الوصول الشخصي (Personal Access Token) الخاص بـ GitHub لتفعيل الحفظ المباشر.
                </p>
                
                <div style="margin-bottom: 20px;">
                    <label style="display: block; margin-bottom: 10px; font-weight: 600; color: #333;">
                        رمز الوصول الشخصي (GitHub Token):
                    </label>
                    <input 
                        type="password" 
                        id="githubTokenInput" 
                        placeholder="ghp_xxxxxxxxxxxxxxxxxxxx"
                        style="width: 100%; padding: 12px; border: 2px solid #ddd; border-radius: 8px; font-size: 1em;"
                    >
                    <small style="display: block; margin-top: 8px; color: #666;">
                        يمكنك إنشاء رمز وصول من GitHub Settings > Developer settings > Personal access tokens
                    </small>
                </div>
                
                <div style="margin-bottom: 20px;">
                    <label style="display: flex; align-items: center; gap: 10px; cursor: pointer;">
                        <input type="checkbox" id="showGitHubToken" onchange="toggleGitHubTokenVisibility()">
                        <span>إظهار الرمز</span>
                    </label>
                </div>
                
                <div id="githubConnectionStatus" style="display: none; padding: 15px; border-radius: 8px; margin-bottom: 15px;"></div>
                
                <div style="padding: 15px; background: #f8f9fa; border-radius: 10px; border-right: 4px solid #667eea;">
                    <h4 style="margin: 0 0 10px 0; color: #667eea;">ملاحظات هامة:</h4>
                    <ul style="margin: 0; padding-right: 20px; color: #666;">
                        <li>يجب أن يكون للرمز صلاحية <code>repo</code> كاملة</li>
                        <li>لن يتم إرسال الرمز إلى أي خادم خارجي</li>
                        <li>سيتم حفظ الرمز محلياً في متصفحك فقط</li>
                        <li>يمكنك حذف الرمز في أي وقت</li>
                    </ul>
                </div>
            </div>
            <div class="modal-footer">
                <button class="modal-btn modal-btn-cancel" onclick="clearGitHubToken()">حذف الرمز</button>
                <button class="modal-btn modal-btn-confirm" onclick="saveGitHubToken()">حفظ واختبار</button>
            </div>
        </div>
    </div>
    
    <script>
        // Get URL parameters
        const urlParams = new URLSearchParams(window.location.search);
        const inspectors = urlParams.get('inspectors') ? decodeURIComponent(urlParams.get('inspectors')).split(',') : [];
        const date = urlParams.get('date') || '';
        const shift = urlParams.get('shift') || '';
        const area = urlParams.get('area') || '';
        const shops = urlParams.get('shops') ? decodeURIComponent(urlParams.get('shops')).split(',') : [];
        
        // Inspection checklist items based on requirements
        const checklistItems = [
            { id: 'item_1', label: 'بنود الرقابة على المنشآت غير الغذائية الخاضعة للرقابة الصحية' },
            { id: 'item_2', label: 'بنود الرقابة على المنشآت الخاضعة للرقابة البيطرية' },
            { id: 'item_3', label: 'بنود الرقابة على منشآت الحيوانات الأليفة' },
            { id: 'item_4', label: 'بنود الرقابة على الحيوانات' }
        ];
        
        // Storage for inspection photos
        let inspectionPhotos = [];
        
        // Storage for unfulfilled items and actions
        let unfulfilledItemsData = {};
        
        // Storage for inspection sub-items
        let inspectionSubItems = {};
        
        // Load inspection sub-items from JSON file
        async function loadInspectionSubItems() {
            try {
                const response = await fetch('inspection-subitems.json');
                if (response.ok) {
                    inspectionSubItems = await response.json();
                } else {
                    console.warn('Could not load inspection sub-items, using defaults');
                    // Fallback to default sub-items
                    inspectionSubItems = {
                        "item_1": {
                            "name": "بنود الرقابة على المنشآت غير الغذائية الخاضعة للرقابة الصحية",
                            "subitems": ["نظافة المنشأة", "التهوية المناسبة", "الإضاءة الكافية", "إدارة النفايات", "الوثائق والتصاريح"]
                        },
                        "item_2": {
                            "name": "بنود الرقابة على المنشآت الخاضعة للرقابة البيطرية",
                            "subitems": ["المعدات الطبية البيطرية", "النظافة والتعقيم", "السجلات الطبية", "تخزين الأدوية البيطرية", "الكوادر المؤهلة"]
                        },
                        "item_3": {
                            "name": "بنود الرقابة على منشآت الحيوانات الأليفة",
                            "subitems": ["حالة الأقفاص والحظائر", "توفر المياه النظيفة", "جودة الأعلاف والطعام", "الحالة الصحية للحيوانات", "المساحات المناسبة"]
                        },
                        "item_4": {
                            "name": "بنود الرقابة على الحيوانات",
                            "subitems": ["الحالة الصحية العامة", "التطعيمات والوثائق", "علامات سوء المعاملة", "الرعاية الطبية", "ظروف المعيشة"]
                        }
                    };
                }
            } catch (error) {
                console.error('Error loading inspection sub-items:', error);
                // Use default fallback
                inspectionSubItems = {
                    "item_1": {
                        "name": "بنود الرقابة على المنشآت غير الغذائية الخاضعة للرقابة الصحية",
                        "subitems": ["نظافة المنشأة", "التهوية المناسبة", "الإضاءة الكافية", "إدارة النفايات", "الوثائق والتصاريح"]
                    },
                    "item_2": {
                        "name": "بنود الرقابة على المنشآت الخاضعة للرقابة البيطرية",
                        "subitems": ["المعدات الطبية البيطرية", "النظافة والتعقيم", "السجلات الطبية", "تخزين الأدوية البيطرية", "الكوادر المؤهلة"]
                    },
                    "item_3": {
                        "name": "بنود الرقابة على منشآت الحيوانات الأليفة",
                        "subitems": ["حالة الأقفاص والحظائر", "توفر المياه النظيفة", "جودة الأعلاف والطعام", "الحالة الصحية للحيوانات", "المساحات المناسبة"]
                    },
                    "item_4": {
                        "name": "بنود الرقابة على الحيوانات",
                        "subitems": ["الحالة الصحية العامة", "التطعيمات والوثائق", "علامات سوء المعاملة", "الرعاية الطبية", "ظروف المعيشة"]
                    }
                };
            }
        }
        
        // Initialize page
        async function initializePage() {
            // Load inspection sub-items first
            await loadInspectionSubItems();
            
            // Display inspection details
            displayInspectionDetails();
            
            // Populate inspector dropdown
            populateInspectorDropdown();
            
            // Generate checklist items
            generateChecklistItems();
            
            // Check if GitHub token is configured
            if (!GITHUB_TOKEN) {
                console.warn('⚠️ No GitHub token configured. Direct GitHub save will not work.');
                console.warn('ℹ️ Use Ctrl+Shift+D to open Developer Controls and configure GitHub Settings');
            }
        }
        
        function displayInspectionDetails() {
            const detailsGrid = document.getElementById('inspectionDetailsGrid');
            detailsGrid.innerHTML = `
                <div><strong>المفتشين:</strong> ${inspectors.join('، ') || 'غير محدد'}</div>
                <div><strong>التاريخ:</strong> ${date || 'غير محدد'}</div>
                <div><strong>المناوبة:</strong> ${shift || 'غير محدد'}</div>
                <div><strong>المنطقة:</strong> ${area || 'غير محدد'}</div>
                <div><strong>عدد المحلات:</strong> ${shops.length || 0}</div>
                <div style="grid-column: span 2;"><strong>المحلات:</strong> ${shops.join('، ') || 'غير محدد'}</div>
            `;
        }
        
        function populateInspectorDropdown() {
            const select = document.getElementById('inspectorSelect');
            inspectors.forEach(inspector => {
                const option = document.createElement('option');
                option.value = inspector;
                option.textContent = inspector;
                select.appendChild(option);
            });
        }
        
        function generateChecklistItems() {
            const container = document.getElementById('checklistContainer');
            let html = '';
            
            checklistItems.forEach((item) => {
                html += `
                    <div class="checklist-item-card">
                        <div class="checklist-item-header">${item.label}</div>
                        <div class="radio-group">
                            <label class="radio-option">
                                <input type="radio" name="${item.id}" value="مستوفى">
                                <span class="radio-label fulfilled">✅ مستوفى</span>
                            </label>
                            <label class="radio-option">
                                <input type="radio" name="${item.id}" value="غير مستوفى" data-item-id="${item.id}">
                                <span class="radio-label unfulfilled">❌ غير مستوفى</span>
                            </label>
                            <label class="radio-option">
                                <input type="radio" name="${item.id}" value="لم يتم التفتيش">
                                <span class="radio-label not-inspected">⏭️ لم يتم التفتيش</span>
                            </label>
                            <label class="radio-option">
                                <input type="radio" name="${item.id}" value="لا ينطبق">
                                <span class="radio-label not-applicable">➖ لا ينطبق</span>
                            </label>
                        </div>
                    </div>
                `;
            });
            
            container.innerHTML = html;
            
            // Add event listeners to "غير مستوفى" radio buttons
            document.querySelectorAll('input[type="radio"][value="غير مستوفى"]').forEach(radio => {
                radio.addEventListener('change', function() {
                    if (this.checked) {
                        const itemId = this.getAttribute('data-item-id');
                        openUnfulfilledItemsModal(itemId);
                    }
                });
            });
        }
        
        function togglePasswordVisibility() {
            const passwordInput = document.getElementById('inspectorPassword');
            if (passwordInput.type === 'password') {
                passwordInput.type = 'text';
            } else {
                passwordInput.type = 'password';
            }
        }
        
        // Generate default password from username
        function generateDefaultPassword(username) {
            return username.replace(/\s+/g, '').replace(/\./g, '').replace(/،/g, '');
        }
        
        // Check if password is valid for the given username
        function isValidPassword(password, username) {
            const expectedPassword = generateDefaultPassword(username);
            const passwordData = JSON.parse(localStorage.getItem('inspectorPasswords') || '{}');
            const storedPassword = passwordData[username];
            
            return password === expectedPassword || 
                   password === '12345' || 
                   (storedPassword && password === storedPassword);
        }
        
        // Verify password
        function verifyPassword() {
            const password = document.getElementById('inspectorPassword').value;
            const username = document.getElementById('inspectorSelect').value;
            const statusDiv = document.getElementById('passwordVerificationStatus');
            
            if (!username) {
                statusDiv.className = 'password-status-error';
                statusDiv.innerHTML = '⚠️ يرجى اختيار المفتش أولاً';
                statusDiv.style.display = 'block';
                return;
            }
            
            if (!password) {
                statusDiv.className = 'password-status-error';
                statusDiv.innerHTML = '⚠️ يرجى إدخال كلمة المرور';
                statusDiv.style.display = 'block';
                return;
            }
            
            // Validate password using helper function
            if (isValidPassword(password, username)) {
                statusDiv.className = 'password-status-success';
                statusDiv.innerHTML = '✅ تم التحقق من كلمة المرور بنجاح! يمكنك الآن ملء التقرير';
                statusDiv.style.display = 'block';
            } else {
                statusDiv.className = 'password-status-error';
                statusDiv.innerHTML = '❌ كلمة المرور غير صحيحة. يرجى المحاولة مرة أخرى';
                statusDiv.style.display = 'block';
            }
        }
        
        function capturePhoto() {
            const input = document.getElementById('photoInput');
            if (input) {
                input.click();
            }
        }
        
        function handlePhotoCapture(event) {
            const files = event.target.files;
            if (!files || files.length === 0) return;
            
            Array.from(files).forEach(file => {
                if (!file.type.startsWith('image/')) {
                    alert('⚠️ يرجى اختيار ملفات صور فقط');
                    return;
                }
                
                const reader = new FileReader();
                reader.onload = function(e) {
                    const photoData = {
                        data: e.target.result,
                        name: file.name,
                        timestamp: new Date().toISOString()
                    };
                    
                    inspectionPhotos.push(photoData);
                    displayPhotos();
                };
                reader.readAsDataURL(file);
            });
            
            // Reset input to allow selecting the same file again
            event.target.value = '';
        }
        
        function displayPhotos() {
            const previewDiv = document.getElementById('photosPreview');
            if (!previewDiv) return;
            
            previewDiv.innerHTML = inspectionPhotos.map((photo, index) => `
                <div style="position: relative; border: 2px solid #e0e0e0; border-radius: 8px; overflow: hidden;">
                    <img src="${photo.data}" style="width: 100%; height: 150px; object-fit: cover;">
                    <button onclick="removePhoto(${index})" style="position: absolute; top: 5px; left: 5px; background: #dc3545; color: white; border: none; border-radius: 50%; width: 30px; height: 30px; cursor: pointer; font-weight: bold; box-shadow: 0 2px 5px rgba(0,0,0,0.3);" title="حذف الصورة">×</button>
                    <div style="position: absolute; bottom: 0; left: 0; right: 0; background: rgba(0,0,0,0.7); color: white; padding: 5px; font-size: 0.8em; text-align: center;">
                        صورة ${index + 1}
                    </div>
                </div>
            `).join('');
        }
        
        function removePhoto(index) {
            inspectionPhotos.splice(index, 1);
            displayPhotos();
        }
        
        // Variables to track current item being processed
        let currentProcessingItemId = null;
        
        // Open unfulfilled items modal
        function openUnfulfilledItemsModal(itemId) {
            currentProcessingItemId = itemId;
            const modal = document.getElementById('unfulfilledItemsModal');
            const subItemsList = document.getElementById('subItemsCheckboxList');
            const manualTextarea = document.getElementById('manualUnfulfilledItems');
            
            // Clear previous data
            subItemsList.innerHTML = '';
            manualTextarea.value = '';
            
            // Get sub-items for this item
            const itemData = inspectionSubItems[itemId];
            if (itemData && itemData.subitems && itemData.subitems.length > 0) {
                itemData.subitems.forEach((subitem, index) => {
                    const label = document.createElement('label');
                    label.className = 'subitem-checkbox-label';
                    label.innerHTML = `
                        <input type="checkbox" value="${subitem}" id="subitem_${itemId}_${index}">
                        <span>${subitem}</span>
                    `;
                    
                    // Add change event to toggle checked class
                    const checkbox = label.querySelector('input[type="checkbox"]');
                    checkbox.addEventListener('change', function() {
                        if (this.checked) {
                            label.classList.add('checked');
                        } else {
                            label.classList.remove('checked');
                        }
                    });
                    
                    subItemsList.appendChild(label);
                });
            } else {
                subItemsList.innerHTML = '<p style="color: #999; font-style: italic;">لا توجد بنود فرعية محددة مسبقاً. يرجى الكتابة يدوياً أدناه.</p>';
            }
            
            // Load previously saved data if exists
            if (unfulfilledItemsData[itemId]) {
                const savedData = unfulfilledItemsData[itemId];
                
                // Check saved checkboxes
                if (savedData.selectedSubItems) {
                    savedData.selectedSubItems.forEach(subitemValue => {
                        const checkbox = document.querySelector(`#subItemsCheckboxList input[value="${subitemValue}"]`);
                        if (checkbox) {
                            checkbox.checked = true;
                            checkbox.parentElement.classList.add('checked');
                        }
                    });
                }
                
                // Set manual text
                if (savedData.manualItems) {
                    manualTextarea.value = savedData.manualItems;
                }
            }
            
            modal.style.display = 'flex';
        }
        
        // Close unfulfilled items modal
        function closeUnfulfilledItemsModal() {
            const modal = document.getElementById('unfulfilledItemsModal');
            modal.style.display = 'none';
            // Don't reset currentProcessingItemId here, as it's still needed for the actions modal
        }
        
        // Cancel unfulfilled items - revert radio selection
        function cancelUnfulfilledItems() {
            if (currentProcessingItemId) {
                // Uncheck the "غير مستوفى" radio button
                const radio = document.querySelector(`input[name="${currentProcessingItemId}"][value="غير مستوفى"]`);
                if (radio) {
                    radio.checked = false;
                }
                
                // Clear any saved data for this item
                delete unfulfilledItemsData[currentProcessingItemId];
            }
            closeUnfulfilledItemsModal();
            currentProcessingItemId = null;
        }
        
        // Confirm unfulfilled items and proceed to actions modal
        function confirmUnfulfilledItems() {
            if (!currentProcessingItemId) return;
            
            // Collect selected checkboxes
            const selectedSubItems = [];
            document.querySelectorAll('#subItemsCheckboxList input[type="checkbox"]:checked').forEach(checkbox => {
                selectedSubItems.push(checkbox.value);
            });
            
            // Get manual text
            const manualItems = document.getElementById('manualUnfulfilledItems').value.trim();
            
            // Validate that at least something is selected or written
            if (selectedSubItems.length === 0 && !manualItems) {
                alert('⚠️ يرجى تحديد أو كتابة بند واحد على الأقل من البنود غير المستوفية');
                return;
            }
            
            // Save data
            if (!unfulfilledItemsData[currentProcessingItemId]) {
                unfulfilledItemsData[currentProcessingItemId] = {};
            }
            unfulfilledItemsData[currentProcessingItemId].selectedSubItems = selectedSubItems;
            unfulfilledItemsData[currentProcessingItemId].manualItems = manualItems;
            
            // Close this modal and open actions modal
            closeUnfulfilledItemsModal();
            openActionsModal(currentProcessingItemId);
        }
        
        // Open actions modal
        function openActionsModal(itemId) {
            const modal = document.getElementById('actionsModal');
            
            // Clear previous selection
            document.querySelectorAll('input[name="actionType"]').forEach(radio => {
                radio.checked = false;
            });
            
            // Load previously saved action if exists
            if (unfulfilledItemsData[itemId] && unfulfilledItemsData[itemId].action) {
                const savedAction = unfulfilledItemsData[itemId].action;
                const radio = document.querySelector(`input[name="actionType"][value="${savedAction}"]`);
                if (radio) {
                    radio.checked = true;
                }
            }
            
            modal.style.display = 'flex';
        }
        
        // Close actions modal
        function closeActionsModal() {
            const modal = document.getElementById('actionsModal');
            modal.style.display = 'none';
        }
        
        // Cancel action - go back to unfulfilled items modal
        function cancelAction() {
            closeActionsModal();
            if (currentProcessingItemId) {
                openUnfulfilledItemsModal(currentProcessingItemId);
            }
        }
        
        // Confirm action - FIXED: Now properly saves and closes
        function confirmAction() {
            if (!currentProcessingItemId) return;
            
            // Get selected action
            const selectedAction = document.querySelector('input[name="actionType"]:checked');
            if (!selectedAction) {
                alert('⚠️ يرجى اختيار إجراء');
                return;
            }
            
            const actionValue = selectedAction.value;
            
            // Save action
            if (!unfulfilledItemsData[currentProcessingItemId]) {
                unfulfilledItemsData[currentProcessingItemId] = {};
            }
            unfulfilledItemsData[currentProcessingItemId].action = actionValue;
            
            // Auto-close the actions modal
            closeActionsModal();
            
            // If action is "إنذار", open deadline modal
            if (actionValue === 'إنذار') {
                openDeadlineModal(currentProcessingItemId);
            } else {
                // Auto-save is now complete, show confirmation
                console.log('Action saved automatically:', actionValue);
                // All done, reset current processing item
                currentProcessingItemId = null;
            }
        }
        
        // Open deadline modal
        function openDeadlineModal(itemId) {
            const modal = document.getElementById('deadlineModal');
            const dateInput = document.getElementById('deadlineDate');
            const notesInput = document.getElementById('deadlineNotes');
            
            // Set minimum date to today
            const today = new Date().toISOString().split('T')[0];
            dateInput.min = today;
            
            // Clear previous data
            dateInput.value = '';
            notesInput.value = '';
            
            // Load previously saved deadline if exists
            if (unfulfilledItemsData[itemId] && unfulfilledItemsData[itemId].deadline) {
                const savedDeadline = unfulfilledItemsData[itemId].deadline;
                dateInput.value = savedDeadline.date || '';
                notesInput.value = savedDeadline.notes || '';
            }
            
            modal.style.display = 'flex';
        }
        
        // Close deadline modal
        function closeDeadlineModal() {
            const modal = document.getElementById('deadlineModal');
            modal.style.display = 'none';
        }
        
        // Cancel deadline - go back to actions modal
        function cancelDeadline() {
            closeDeadlineModal();
            if (currentProcessingItemId) {
                openActionsModal(currentProcessingItemId);
            }
        }
        
        // Confirm deadline
        function confirmDeadline() {
            if (!currentProcessingItemId) return;
            
            const dateValue = document.getElementById('deadlineDate').value;
            const notesValue = document.getElementById('deadlineNotes').value.trim();
            
            // Validate that date is selected
            if (!dateValue) {
                alert('⚠️ يرجى تحديد تاريخ انتهاء المهلة');
                return;
            }
            
            // Save deadline data
            if (!unfulfilledItemsData[currentProcessingItemId]) {
                unfulfilledItemsData[currentProcessingItemId] = {};
            }
            unfulfilledItemsData[currentProcessingItemId].deadline = {
                date: dateValue,
                notes: notesValue
            };
            
            closeDeadlineModal();
            
            // All done, reset current processing item
            currentProcessingItemId = null;
        }
        
        // GitHub API Configuration
        const GITHUB_REPO = 'aliabdelaal-adm/Monthly_inspection_plan';
        // Token with fallback for direct saving functionality
        const GITHUB_TOKEN = localStorage.getItem('developerToken') || 'github_pat_11BXTWBWY0P3bOey5lxzfA_pdwYx3RvhUWS9mgpdds94znoS31j0801ocwUAD4TJ5CD8Qpf4Nu';
        
        // Test GitHub API connectivity
        async function testGitHubConnection() {
            try {
                const response = await fetch(`https://api.github.com/repos/${GITHUB_REPO}`, {
                    headers: {
                        'Authorization': `Bearer ${GITHUB_TOKEN}`,
                        'Accept': 'application/vnd.github.v3+json'
                    }
                });
                
                if (response.ok) {
                    console.log('✅ GitHub API connection successful');
                    return true;
                } else {
                    console.warn('⚠️ GitHub API returned error:', response.status);
                    return false;
                }
            } catch (error) {
                console.error('❌ GitHub API connection failed:', error);
                return false;
            }
        }
        
        // Save report to GitHub - REAL PERMANENT SAVE with multiple fallback methods
        async function saveReportToGitHub(reportData) {
            // Create unique filename based on timestamp
            const timestamp = new Date().toISOString().replace(/[:.]/g, '-');
            const fileName = `group-inspection-${timestamp}.json`;
            const filePath = `files/group_inspection_reports/${fileName}`;
            
            // Check if GitHub token is configured
            if (!GITHUB_TOKEN) {
                console.warn('⚠️ No GitHub token configured. GitHub save methods will not work.');
                console.warn('ℹ️ Please configure a token in Developer Controls > GitHub Settings');
                // Return early to skip GitHub API attempts
                return { success: false, method: 'none', error: 'no_token' };
            }
            
            // Test GitHub connectivity first
            const isConnected = await testGitHubConnection();
            if (!isConnected) {
                console.warn('⚠️ GitHub API not accessible, using fallback methods');
            }
            
            // Method 1: Try direct file creation via Contents API
            try {
                console.log('Attempting direct GitHub API save...');
                const content = btoa(unescape(encodeURIComponent(JSON.stringify(reportData, null, 2))));
                
                const response = await fetch(`https://api.github.com/repos/${GITHUB_REPO}/contents/${filePath}`, {
                    method: 'PUT',
                    headers: {
                        'Authorization': `Bearer ${GITHUB_TOKEN}`,
                        'Content-Type': 'application/json',
                        'Accept': 'application/vnd.github.v3+json'
                    },
                    mode: 'cors',
                    body: JSON.stringify({
                        message: `Add group inspection report - ${reportData.date} - ${reportData.area}`,
                        content: content,
                        branch: 'main'
                    })
                });
                
                if (response.ok) {
                    console.log('✅ Report saved via direct API!');
                    
                    // Try to update files.json registry
                    try {
                        await updateFilesJsonRegistry(fileName, filePath, reportData);
                        console.log('✅ Registry updated successfully!');
                    } catch (regError) {
                        console.warn('⚠️ Report saved but registry update failed:', regError);
                    }
                    
                    return { success: true, method: 'direct_api' };
                } else {
                    const errorText = await response.text();
                    console.warn('Direct API failed:', response.status, errorText);
                }
            } catch (directError) {
                console.warn('Direct API error:', directError);
            }
            
            // Method 2: Try repository_dispatch workflow trigger
            try {
                console.log('Attempting repository dispatch...');
                const response = await fetch(`https://api.github.com/repos/${GITHUB_REPO}/dispatches`, {
                    method: 'POST',
                    headers: {
                        'Authorization': `Bearer ${GITHUB_TOKEN}`,
                        'Content-Type': 'application/json',
                        'Accept': 'application/vnd.github.v3+json'
                    },
                    mode: 'cors',
                    body: JSON.stringify({
                        event_type: 'save-inspection-report',
                        client_payload: {
                            filename: fileName,
                            report: reportData,
                            commit_message: `Add group inspection report - ${reportData.date} - ${reportData.area}`
                        }
                    })
                });
                
                if (response.status === 204) {
                    console.log('✅ Report dispatched to GitHub Actions!');
                    
                    // Wait for workflow to process
                    await new Promise(resolve => setTimeout(resolve, 3000));
                    
                    // Try to update registry
                    try {
                        await updateFilesJsonRegistry(fileName, filePath, reportData);
                        console.log('✅ Registry updated!');
                    } catch (regError) {
                        console.warn('⚠️ Registry update pending');
                    }
                    
                    return { success: true, method: 'repository_dispatch' };
                } else {
                    const errorText = await response.text();
                    console.warn('Repository dispatch failed:', response.status, errorText);
                }
            } catch (dispatchError) {
                console.warn('Repository dispatch error:', dispatchError);
            }
            
            // Method 3: Create a GitHub Issue as fallback
            try {
                console.log('Creating GitHub issue as fallback...');
                // Truncate report data if too large for issue (photos can be very large)
                const reportSummary = {
                    ...reportData,
                    photos: reportData.photos.length > 0 ? { count: reportData.photos.length, truncated: true } : []
                };
                
                const issueBody = `## تقرير التفتيش الجماعى - ${reportData.area}

**التاريخ:** ${reportData.date}
**المناوبة:** ${reportData.shift}
**المفتش:** ${reportData.selectedInspector}
**المنطقة:** ${reportData.area}
**المحلات:** ${reportData.shops.join('، ')}

### معلومات التقرير
- **عدد الصور:** ${reportData.photos.length}
- **رقم التقرير:** ${reportData.reportId}

### بنود التفتيش
${reportData.checklist.map(item => `- **${item.label}:** ${item.value || 'لم يتم الاختيار'}`).join('\n')}

### ملاحظات
${reportData.notes.generalNotes ? `**ملاحظات عامة:** ${reportData.notes.generalNotes}\n` : ''}
${reportData.notes.violations ? `**المخالفات:** ${reportData.notes.violations}\n` : ''}
${reportData.notes.recommendations ? `**التوصيات:** ${reportData.notes.recommendations}\n` : ''}

---

**اسم الملف المقترح:** \`${fileName}\`
**المسار المقترح:** \`${filePath}\`

للحفظ اليدوي، يمكن تنزيل التقرير الكامل من التطبيق.
`;
                
                const issueResponse = await fetch(`https://api.github.com/repos/${GITHUB_REPO}/issues`, {
                    method: 'POST',
                    headers: {
                        'Authorization': `Bearer ${GITHUB_TOKEN}`,
                        'Content-Type': 'application/json',
                        'Accept': 'application/vnd.github.v3+json'
                    },
                    mode: 'cors',
                    body: JSON.stringify({
                        title: `📋 تقرير تفتيش جماعي - ${reportData.area} - ${reportData.date}`,
                        body: issueBody,
                        labels: ['inspection-report', 'auto-generated']
                    })
                });
                
                if (issueResponse.ok) {
                    const issueData = await issueResponse.json();
                    console.log('✅ Report saved as GitHub issue:', issueData.html_url);
                    
                    return { success: true, method: 'github_issue', url: issueData.html_url };
                } else {
                    const errorText = await issueResponse.text();
                    console.warn('Issue creation failed:', issueResponse.status, errorText);
                }
            } catch (issueError) {
                console.error('Issue creation failed:', issueError);
            }
            
            // All methods failed
            console.error('All save methods failed');
            return { success: false, method: 'none' };
        }
        
        async function updateFilesJsonRegistry(fileName, filePath, reportData) {
            try {
                // Fetch current files.json
                const getResponse = await fetch(`https://api.github.com/repos/${GITHUB_REPO}/contents/files.json?t=${Date.now()}`, {
                    headers: {
                        'Authorization': `Bearer ${GITHUB_TOKEN}`,
                        'Content-Type': 'application/json',
                        'Accept': 'application/vnd.github.v3+json'
                    },
                    mode: 'cors',
                    credentials: 'omit'
                });
                
                let filesData = { files: [], categories: [], lastUpdate: new Date().toISOString() };
                let currentSha = '';
                
                if (getResponse.ok) {
                    const file = await getResponse.json();
                    filesData = JSON.parse(decodeURIComponent(escape(atob(file.content))));
                    currentSha = file.sha;
                } else {
                    console.error('Failed to fetch files.json');
                    return false;
                }
                
                // Create report entry with unique ID
                const uniqueId = `GIR_${Date.now()}_${Math.random().toString(36).substr(2, 9)}`;
                const inspectorName = reportData.selectedInspector || 
                                     (reportData.inspectors && reportData.inspectors.length > 0 ? reportData.inspectors[0] : 'مفتش');
                
                const reportEntry = {
                    id: uniqueId,
                    name: fileName,
                    path: filePath,
                    category: 'group_inspection_reports',
                    type: 'json',
                    size: new Blob([JSON.stringify(reportData)]).size,
                    uploadDate: new Date().toISOString(),
                    description: `تقرير تفتيش جماعي - ${reportData.area} - ${reportData.date}`,
                    uploader: inspectorName,
                    visible: true
                };
                
                // Add to files array
                filesData.files.push(reportEntry);
                filesData.lastUpdate = new Date().toISOString();
                
                // Ensure group_inspection_reports category exists
                const categoryExists = filesData.categories.some(c => c.id === 'group_inspection_reports');
                if (!categoryExists) {
                    filesData.categories.push({
                        id: 'group_inspection_reports',
                        name: 'تقارير التفتيش الجماعي',
                        nameEn: 'Group Inspection Reports',
                        description: 'تقارير التفتيش الجماعي المحملة من قبل المفتشين',
                        path: 'files/group_inspection_reports/'
                    });
                }
                
                // Save updated files.json
                const updatedContent = btoa(unescape(encodeURIComponent(JSON.stringify(filesData, null, 2))));
                const updateResponse = await fetch(`https://api.github.com/repos/${GITHUB_REPO}/contents/files.json`, {
                    method: 'PUT',
                    headers: {
                        'Authorization': `Bearer ${GITHUB_TOKEN}`,
                        'Content-Type': 'application/json',
                        'Accept': 'application/vnd.github.v3+json'
                    },
                    body: JSON.stringify({
                        message: `Update files registry - Add group inspection report: ${reportData.area}`,
                        content: updatedContent,
                        sha: currentSha,
                        branch: 'main'
                    }),
                    mode: 'cors',
                    credentials: 'omit'
                });
                
                if (updateResponse.ok) {
                    console.log('✅ files.json registry updated successfully');
                    return true;
                } else {
                    const errorData = await updateResponse.json();
                    console.error('Error updating files.json:', errorData);
                    return false;
                }
            } catch (error) {
                console.error('Error updating files.json registry:', error);
                return false;
            }
        }
        
        async function submitInspectionReport() {
            // Validate password
            const password = document.getElementById('inspectorPassword').value.trim();
            const username = document.getElementById('inspectorSelect').value;
            
            if (!username) {
                alert('⚠️ يرجى اختيار المفتش أولاً');
                return;
            }
            
            if (!password) {
                alert('⚠️ يرجى إدخال كلمة المرور');
                return;
            }
            
            // Validate password using helper function
            if (!isValidPassword(password, username)) {
                alert('❌ كلمة المرور غير صحيحة');
                return;
            }
            
            // Collect checklist data
            const checklistData = [];
            checklistItems.forEach(item => {
                const selected = document.querySelector(`input[name="${item.id}"]:checked`);
                const itemData = {
                    id: item.id,
                    label: item.label,
                    value: selected ? selected.value : null
                };
                
                // If item is "غير مستوفى", include the detailed unfulfilled items data
                if (selected && selected.value === 'غير مستوفى' && unfulfilledItemsData[item.id]) {
                    itemData.unfulfilledDetails = unfulfilledItemsData[item.id];
                }
                
                checklistData.push(itemData);
            });
            
            // Create inspection report object
            const inspectionReport = {
                inspectors: inspectors,
                selectedInspector: username,
                date: date,
                shift: shift,
                area: area,
                shops: shops,
                checklist: checklistData,
                notes: {
                    generalNotes: document.getElementById('generalNotes').value,
                    violations: document.getElementById('violations').value,
                    awarenessItems: document.getElementById('awarenessItems').value,
                    actionsTaken: document.getElementById('actionsTaken').value,
                    recommendations: document.getElementById('recommendations').value
                },
                photos: inspectionPhotos,
                timestamp: new Date().toISOString(),
                reportId: `GIR-${Date.now()}` // Unique ID for the report
            };
            
            // Show saving indicator
            const saveBtn = event.target;
            const originalText = saveBtn.textContent;
            saveBtn.textContent = '⏳ جاري الحفظ...';
            saveBtn.disabled = true;
            
            try {
                // Save directly to GitHub for PERMANENT storage
                const saveResult = await saveReportToGitHub(inspectionReport);
                
                if (saveResult.success) {
                    // Save to localStorage as backup only
                    let localBackupSuccess = true;
                    try {
                        const savedReports = JSON.parse(localStorage.getItem('groupInspectionReports') || '[]');
                        savedReports.push(inspectionReport);
                        localStorage.setItem('groupInspectionReports', JSON.stringify(savedReports));
                        console.log('✅ Local backup created successfully');
                    } catch (localStorageError) {
                        localBackupSuccess = false;
                        console.warn('⚠️ Local storage backup failed:', localStorageError);
                        // Not critical since GitHub save succeeded
                    }
                    
                    let successMessage = '✅ تم حفظ التقرير بنجاح في GitHub!';
                    
                    if (saveResult.method === 'direct_api') {
                        successMessage += '\n\nتم الحفظ مباشرة في المستودع. سيظهر التقرير فوراً في صفحة تقارير التفتيش الجماعي.';
                    } else if (saveResult.method === 'repository_dispatch') {
                        successMessage += '\n\nتم إرسال التقرير للحفظ. سيظهر في المستودع خلال دقائق.';
                    } else if (saveResult.method === 'github_issue') {
                        successMessage += '\n\nتم حفظ التقرير كـ Issue في GitHub. يرجى مراجعته على الرابط التالي:\n' + saveResult.url;
                    }
                    
                    if (!localBackupSuccess) {
                        successMessage += '\n\nملاحظة: لم يتم إنشاء نسخة احتياطية محلية بسبب امتلاء المساحة التخزينية.';
                    }
                    
                    alert(successMessage);
                    
                    // Redirect back to main page
                    setTimeout(() => {
                        window.location.href = 'index.html';
                    }, 2000);
                } else {
                    saveBtn.textContent = originalText;
                    saveBtn.disabled = false;
                    
                    // Provide detailed error feedback based on error type
                    let errorMsg = '⚠️ تعذر حفظ التقرير في GitHub مباشرةً.\n\n';
                    
                    if (saveResult.error === 'no_token') {
                        errorMsg += 'السبب: لم يتم تكوين رمز وصول GitHub.\n\n' +
                            'لتفعيل الحفظ المباشر:\n' +
                            '1. اضغط Ctrl+Shift+D لفتح لوحة المطور\n' +
                            '2. اضغط "إعدادات GitHub"\n' +
                            '3. أدخل رمز الوصول الشخصي\n\n' +
                            'بدلاً من ذلك:\n' +
                            '• استخدم زر "تنزيل التقرير كملف احتياطي" أسفل الصفحة\n' +
                            '• سيتم حفظ نسخة احتياطية محلية في المتصفح';
                    } else {
                        errorMsg += 'تم محاولة عدة طرق للحفظ ولكنها فشلت.\n\n' +
                            'الحلول البديلة:\n' +
                            '1. تحقق من الاتصال بالإنترنت\n' +
                            '2. تحقق من إعدادات رمز GitHub (Ctrl+Shift+D)\n' +
                            '3. استخدم زر "تنزيل التقرير كملف احتياطي"\n' +
                            '4. حاول مرة أخرى بعد قليل\n\n' +
                            'تم حفظ نسخة احتياطية محلية في المتصفح.';
                    }
                    
                    alert(errorMsg);
                    
                    // Save to localStorage as fallback even if GitHub save failed
                    try {
                        const savedReports = JSON.parse(localStorage.getItem('groupInspectionReports') || '[]');
                        savedReports.push(inspectionReport);
                        localStorage.setItem('groupInspectionReports', JSON.stringify(savedReports));
                        console.log('✅ Local backup created as fallback');
                    } catch (localStorageError) {
                        console.error('❌ Local storage backup also failed:', localStorageError);
                    }
                }
            } catch (error) {
                console.error('Error saving report:', error);
                saveBtn.textContent = originalText;
                saveBtn.disabled = false;
                
                // Provide helpful error message
                let errorDetails = error.message || 'خطأ غير معروف';
                if (error.name === 'TypeError' && errorDetails.includes('fetch')) {
                    errorDetails = 'مشكلة في الاتصال بالإنترنت أو إعدادات المتصفح';
                }
                
                const errorMsg = '⚠️ حدث خطأ أثناء حفظ التقرير.\n\n' +
                    `التفاصيل: ${errorDetails}\n\n` +
                    'الرجاء:\n' +
                    '1. التحقق من اتصالك بالإنترنت\n' +
                    '2. المحاولة مرة أخرى\n' +
                    '3. إذا استمرت المشكلة، اتصل بالدعم الفني\n\n' +
                    'تم حفظ نسخة احتياطية محلية.';
                
                alert(errorMsg);
                
                // Save to localStorage as fallback
                try {
                    const savedReports = JSON.parse(localStorage.getItem('groupInspectionReports') || '[]');
                    savedReports.push(inspectionReport);
                    localStorage.setItem('groupInspectionReports', JSON.stringify(savedReports));
                    console.log('✅ Local backup created after error');
                } catch (localStorageError) {
                    console.error('❌ Local storage backup also failed:', localStorageError);
                }
            }
        }
        
        // Download report as JSON file (backup method)
        function downloadReportAsFile() {
            // Validate that basic fields are filled
            const username = document.getElementById('inspectorSelect').value;
            
            if (!username) {
                alert('⚠️ يرجى اختيار المفتش أولاً');
                return;
            }
            
            // Collect checklist data
            const checklistData = [];
            checklistItems.forEach(item => {
                const selected = document.querySelector(`input[name="${item.id}"]:checked`);
                const itemData = {
                    id: item.id,
                    label: item.label,
                    value: selected ? selected.value : null
                };
                
                if (selected && selected.value === 'غير مستوفى' && unfulfilledItemsData[item.id]) {
                    itemData.unfulfilledDetails = unfulfilledItemsData[item.id];
                }
                
                checklistData.push(itemData);
            });
            
            // Create inspection report object
            const inspectionReport = {
                inspectors: inspectors,
                selectedInspector: username,
                date: date,
                shift: shift,
                area: area,
                shops: shops,
                checklist: checklistData,
                notes: {
                    generalNotes: document.getElementById('generalNotes').value,
                    violations: document.getElementById('violations').value,
                    awarenessItems: document.getElementById('awarenessItems').value,
                    actionsTaken: document.getElementById('actionsTaken').value,
                    recommendations: document.getElementById('recommendations').value
                },
                photos: inspectionPhotos,
                timestamp: new Date().toISOString(),
                reportId: `GIR-${Date.now()}`
            };
            
            // Create filename
            const timestamp = new Date().toISOString().replace(/[:.]/g, '-');
            const fileName = `group-inspection-${timestamp}.json`;
            
            // Create blob and download
            const jsonString = JSON.stringify(inspectionReport, null, 2);
            const blob = new Blob([jsonString], { type: 'application/json' });
            const url = URL.createObjectURL(blob);
            
            const a = document.createElement('a');
            a.href = url;
            a.download = fileName;
            document.body.appendChild(a);
            a.click();
            document.body.removeChild(a);
            URL.revokeObjectURL(url);
            
            alert(`✅ تم تنزيل التقرير بنجاح!\n\nاسم الملف: ${fileName}\n\nيمكنك رفع هذا الملف يدوياً إلى المستودع في المسار:\nfiles/group_inspection_reports/${fileName}`);
        }
        
        // Developer Controls Functions
        let currentEditingMainItem = null;
        let currentEditingSubItemIndex = null;
        
        // Toggle developer mode
        function toggleDeveloperMode() {
            const devControls = document.getElementById('developerControls');
            if (devControls.style.display === 'none') {
                const password = prompt('أدخل كلمة مرور المطور:');
                // Use stored developer password if available, otherwise use default
                const storedPassword = localStorage.getItem('developerPassword');
                const validPasswords = ['12345', 'developer'];
                
                if (storedPassword) {
                    validPasswords.push(storedPassword);
                }
                
                if (validPasswords.includes(password)) {
                    devControls.style.display = 'block';
                } else {
                    alert('❌ كلمة المرور غير صحيحة');
                }
            } else {
                devControls.style.display = 'none';
            }
        }
        
        // Open sub-items manager
        function openSubItemsManager() {
            const modal = document.getElementById('subItemsManagerModal');
            const select = document.getElementById('mainItemSelect');
            
            // Clear and populate main items
            select.innerHTML = '<option value="">-- اختر البند --</option>';
            checklistItems.forEach(item => {
                const option = document.createElement('option');
                option.value = item.id;
                option.textContent = item.label;
                select.appendChild(option);
            });
            
            modal.style.display = 'flex';
        }
        
        // Close sub-items manager
        function closeSubItemsManager() {
            const modal = document.getElementById('subItemsManagerModal');
            modal.style.display = 'none';
        }
        
        // Load sub-items for editing
        function loadSubItemsForEditing() {
            const mainItemId = document.getElementById('mainItemSelect').value;
            if (!mainItemId) {
                document.getElementById('subItemsEditor').style.display = 'none';
                return;
            }
            
            currentEditingMainItem = mainItemId;
            document.getElementById('subItemsEditor').style.display = 'block';
            
            const itemData = inspectionSubItems[mainItemId];
            const container = document.getElementById('currentSubItems');
            
            if (!itemData || !itemData.subitems || itemData.subitems.length === 0) {
                container.innerHTML = '<p style="color: #999; font-style: italic;">لا توجد بنود فرعية. يمكنك إضافة بنود جديدة أدناه.</p>';
                return;
            }
            
            container.innerHTML = itemData.subitems.map((subitem, index) => `
                <div class="subitem-item">
                    <span>${subitem}</span>
                    <div class="subitem-actions">
                        <button class="edit-btn" onclick="editSubItem(${index})">✏️ تعديل</button>
                        <button class="delete-btn" onclick="deleteSubItem(${index})">🗑️ حذف</button>
                    </div>
                </div>
            `).join('');
        }
        
        // Add new sub-item
        function addNewSubItem() {
            const input = document.getElementById('newSubItemInput');
            const newSubItem = input.value.trim();
            
            if (!newSubItem) {
                alert('⚠️ يرجى إدخال نص البند الفرعي');
                return;
            }
            
            if (!currentEditingMainItem) {
                alert('⚠️ يرجى اختيار البند الرئيسي أولاً');
                return;
            }
            
            // Add to inspectionSubItems
            if (!inspectionSubItems[currentEditingMainItem]) {
                inspectionSubItems[currentEditingMainItem] = {
                    name: checklistItems.find(item => item.id === currentEditingMainItem).label,
                    subitems: []
                };
            }
            
            inspectionSubItems[currentEditingMainItem].subitems.push(newSubItem);
            
            // Clear input and reload display
            input.value = '';
            loadSubItemsForEditing();
            
            alert('✅ تم إضافة البند الفرعي. لا تنسى حفظ التغييرات!');
        }
        
        // Edit sub-item
        function editSubItem(index) {
            currentEditingSubItemIndex = index;
            const modal = document.getElementById('editSubItemModal');
            const input = document.getElementById('editSubItemInput');
            
            const currentValue = inspectionSubItems[currentEditingMainItem].subitems[index];
            input.value = currentValue;
            
            modal.style.display = 'flex';
        }
        
        // Close edit sub-item modal
        function closeEditSubItemModal() {
            const modal = document.getElementById('editSubItemModal');
            modal.style.display = 'none';
        }
        
        // Confirm edit sub-item
        function confirmEditSubItem() {
            const input = document.getElementById('editSubItemInput');
            const newValue = input.value.trim();
            
            if (!newValue) {
                alert('⚠️ يرجى إدخال نص البند الفرعي');
                return;
            }
            
            inspectionSubItems[currentEditingMainItem].subitems[currentEditingSubItemIndex] = newValue;
            
            closeEditSubItemModal();
            loadSubItemsForEditing();
            
            alert('✅ تم تعديل البند الفرعي. لا تنسى حفظ التغييرات!');
        }
        
        // Delete sub-item
        function deleteSubItem(index) {
            if (!confirm('هل أنت متأكد من حذف هذا البند الفرعي؟')) {
                return;
            }
            
            inspectionSubItems[currentEditingMainItem].subitems.splice(index, 1);
            loadSubItemsForEditing();
            
            alert('✅ تم حذف البند الفرعي. لا تنسى حفظ التغييرات!');
        }
        
        // Save sub-items to GitHub
        async function saveSubItemsToGitHub() {
            try {
                // Show saving indicator
                const saveBtn = event.target;
                const originalText = saveBtn.textContent;
                saveBtn.textContent = '⏳ جاري الحفظ...';
                saveBtn.disabled = true;
                
                // Get current file SHA
                let sha = null;
                const getResponse = await fetch(`https://api.github.com/repos/${GITHUB_REPO}/contents/inspection-subitems.json`, {
                    headers: {
                        'Authorization': `Bearer ${GITHUB_TOKEN}`
                    }
                });
                
                if (getResponse.ok) {
                    const fileData = await getResponse.json();
                    sha = fileData.sha;
                }
                
                // Encode content as base64
                const content = btoa(unescape(encodeURIComponent(JSON.stringify(inspectionSubItems, null, 2))));
                
                // Prepare request body
                const requestBody = {
                    message: 'Update inspection sub-items',
                    content: content,
                    branch: 'main'
                };
                
                if (sha) {
                    requestBody.sha = sha;
                }
                
                // Save to GitHub
                const saveResponse = await fetch(`https://api.github.com/repos/${GITHUB_REPO}/contents/inspection-subitems.json`, {
                    method: 'PUT',
                    headers: {
                        'Authorization': `Bearer ${GITHUB_TOKEN}`,
                        'Content-Type': 'application/json'
                    },
                    body: JSON.stringify(requestBody)
                });
                
                if (saveResponse.ok) {
                    alert('✅ تم حفظ التغييرات في GitHub بنجاح!');
                    closeSubItemsManager();
                } else {
                    const errorData = await saveResponse.json();
                    console.error('GitHub API Error:', errorData);
                    alert('❌ فشل الحفظ في GitHub. يرجى التحقق من الاتصال.');
                }
                
                saveBtn.textContent = originalText;
                saveBtn.disabled = false;
            } catch (error) {
                console.error('Error saving to GitHub:', error);
                alert('❌ حدث خطأ أثناء الحفظ. يرجى المحاولة مرة أخرى.');
            }
        }
        
        // GitHub Settings Functions
        function openGitHubSettings() {
            const modal = document.getElementById('githubSettingsModal');
            const input = document.getElementById('githubTokenInput');
            
            // Load current token (masked)
            const currentToken = localStorage.getItem('developerToken');
            if (currentToken) {
                input.value = currentToken;
            } else {
                input.value = '';
            }
            
            // Hide status
            document.getElementById('githubConnectionStatus').style.display = 'none';
            
            modal.style.display = 'flex';
        }
        
        function closeGitHubSettings() {
            const modal = document.getElementById('githubSettingsModal');
            modal.style.display = 'none';
        }
        
        function toggleGitHubTokenVisibility() {
            const input = document.getElementById('githubTokenInput');
            const checkbox = document.getElementById('showGitHubToken');
            input.type = checkbox.checked ? 'text' : 'password';
        }
        
        async function saveGitHubToken() {
            const token = document.getElementById('githubTokenInput').value.trim();
            const statusDiv = document.getElementById('githubConnectionStatus');
            
            if (!token) {
                statusDiv.className = '';
                statusDiv.style.display = 'block';
                statusDiv.style.background = '#f8d7da';
                statusDiv.style.color = '#721c24';
                statusDiv.innerHTML = '❌ يرجى إدخال رمز الوصول';
                return;
            }
            
            // Show testing status
            statusDiv.className = '';
            statusDiv.style.display = 'block';
            statusDiv.style.background = '#fff3cd';
            statusDiv.style.color = '#856404';
            statusDiv.innerHTML = '⏳ جاري اختبار الاتصال...';
            
            // Test the token
            try {
                const response = await fetch(`https://api.github.com/repos/${GITHUB_REPO}`, {
                    headers: {
                        'Authorization': `Bearer ${token}`,
                        'Accept': 'application/vnd.github.v3+json'
                    }
                });
                
                if (response.ok) {
                    const repoData = await response.json();
                    
                    // Save token to localStorage
                    localStorage.setItem('developerToken', token);
                    
                    statusDiv.style.background = '#d4edda';
                    statusDiv.style.color = '#155724';
                    statusDiv.innerHTML = `✅ تم الاتصال بنجاح!<br>المستودع: ${repoData.full_name}<br>الوصول: ${repoData.permissions.push ? 'كامل' : 'قراءة فقط'}`;
                    
                    // Note: GITHUB_TOKEN constant cannot be updated, page will use localStorage value
                    console.log('✅ Token saved successfully. It will be used for future save operations.');
                } else {
                    const errorData = await response.json();
                    statusDiv.style.background = '#f8d7da';
                    statusDiv.style.color = '#721c24';
                    statusDiv.innerHTML = `❌ فشل الاتصال: ${errorData.message || 'خطأ غير معروف'}`;
                }
            } catch (error) {
                statusDiv.style.background = '#f8d7da';
                statusDiv.style.color = '#721c24';
                statusDiv.innerHTML = `❌ خطأ في الاتصال: ${error.message}`;
            }
        }
        
        function clearGitHubToken() {
            if (confirm('هل أنت متأكد من حذف رمز الوصول المحفوظ؟')) {
                localStorage.removeItem('developerToken');
                alert('✅ تم حذف رمز الوصول');
                closeGitHubSettings();
            }
        }
        
        async function testGitHubConnectionManual() {
            const statusDiv = document.createElement('div');
            statusDiv.style.cssText = 'position: fixed; top: 50%; left: 50%; transform: translate(-50%, -50%); background: white; padding: 30px; border-radius: 15px; box-shadow: 0 10px 40px rgba(0,0,0,0.3); z-index: 10001; min-width: 300px; text-align: center;';
            statusDiv.innerHTML = '⏳ جاري اختبار الاتصال بـ GitHub...';
            document.body.appendChild(statusDiv);
            
            const isConnected = await testGitHubConnection();
            
            if (isConnected) {
                statusDiv.style.background = '#d4edda';
                statusDiv.style.color = '#155724';
                statusDiv.innerHTML = '✅ الاتصال بـ GitHub ناجح!<br><br>يمكنك حفظ التقارير مباشرة.';
            } else {
                statusDiv.style.background = '#f8d7da';
                statusDiv.style.color = '#721c24';
                statusDiv.innerHTML = '❌ فشل الاتصال بـ GitHub<br><br>يرجى التحقق من:<br>1. الاتصال بالإنترنت<br>2. إعدادات رمز الوصول';
            }
            
            setTimeout(() => {
                document.body.removeChild(statusDiv);
            }, 3000);
        }
        
        // Enable developer mode with keyboard shortcut (Ctrl+Shift+D)
        document.addEventListener('keydown', function(e) {
            if (e.ctrlKey && e.shiftKey && e.key === 'D') {
                e.preventDefault();
                toggleDeveloperMode();
            }
        });
        
        // Initialize page on load
        window.onload = initializePage;
    </script>
</body>
</html><|MERGE_RESOLUTION|>--- conflicted
+++ resolved
@@ -851,8 +851,8 @@
                 <button onclick="downloadReportAsFile()" class="submit-btn" style="background: linear-gradient(135deg, #2196f3 0%, #1976d2 100%); margin-top: 15px; display: none;">
                     📥 تنزيل التقرير كملف احتياطي
                 </button>
-<<<<<<< HEAD
-=======
+ copilot/remove-password-input-box
+
                 
                 <div class="info-note">
                     <div>⚠️ يجب إدخال كلمة المرور الصحيحة لحفظ التقرير</div>
@@ -860,7 +860,7 @@
                     <div>💾 سيتم حفظ التقرير مباشرة في GitHub</div>
                     <div>✅ سيظهر التقرير تلقائياً في صفحة تقارير التفتيش الجماعي</div>
                 </div>
->>>>>>> f15ca691
+ main
             </div>
         </div>
     </div>
